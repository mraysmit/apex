--- conflicted
+++ resolved
@@ -16,20 +16,12 @@
  * limitations under the License.
  */
 
-import dev.mars.apex.core.config.yaml.YamlConfigurationLoader;
-import dev.mars.apex.core.config.yaml.YamlRuleConfiguration;
-import dev.mars.apex.core.config.yaml.YamlRuleFactory;
-import dev.mars.apex.core.engine.model.RuleResult;
-import dev.mars.apex.core.service.enrichment.EnrichmentService;
-import dev.mars.apex.core.service.engine.ExpressionEvaluatorService;
-import dev.mars.apex.core.service.lookup.LookupServiceRegistry;
 import org.junit.jupiter.api.BeforeEach;
 import org.junit.jupiter.api.DisplayName;
 import org.junit.jupiter.api.Nested;
 import org.junit.jupiter.api.Test;
 import org.slf4j.Logger;
 import org.slf4j.LoggerFactory;
-import org.springframework.expression.spel.standard.SpelExpressionParser;
 
 import java.util.ArrayList;
 import java.util.HashMap;
@@ -45,46 +37,27 @@
 
 /**
  * Priority 3: Concurrent Access Testing
- *
+ * 
  * Validates that scenario execution is thread-safe and handles concurrent access
  * without race conditions or data corruption.
- *
+ * 
  * @author Mark Andrew Ray-Smith Cityline Ltd
  * @since 1.0.0
  */
 @DisplayName("Priority 3: Concurrent Access Testing")
 class ScenarioConcurrentAccessTest {
-
+    
     private static final Logger logger = LoggerFactory.getLogger(ScenarioConcurrentAccessTest.class);
-
-    private YamlConfigurationLoader yamlLoader;
-    private EnrichmentService enrichmentService;
-    private YamlRuleConfiguration config;
-
+    
+    private ScenarioConfiguration scenario;
+    private ScenarioStageExecutor executor;
+    
     @BeforeEach
     void setUp() {
         logger.info("TEST: Setting up concurrent access test");
-
-        // Initialize real APEX services
-        yamlLoader = new YamlConfigurationLoader();
-        LookupServiceRegistry serviceRegistry = new LookupServiceRegistry();
-        ExpressionEvaluatorService evaluatorService = new ExpressionEvaluatorService(new SpelExpressionParser());
-        enrichmentService = new EnrichmentService(serviceRegistry, evaluatorService);
-
-        // Load real YAML configuration with rules and enrichments
-        try {
-            config = yamlLoader.loadFromClasspath("scenario-concurrent-access-test-rules.yaml");
-            assertNotNull(config, "Configuration should load successfully");
-            logger.info("✓ Configuration loaded: {}", config.getMetadata().getName());
-
-            // Verify enrichments are loaded
-            assertNotNull(config.getEnrichments(), "Enrichments should not be null");
-            assertFalse(config.getEnrichments().isEmpty(), "Enrichments should not be empty");
-            logger.info("✓ Enrichments loaded: {} enrichments", config.getEnrichments().size());
-        } catch (Exception e) {
-            logger.error("Failed to load configuration", e);
-            throw new RuntimeException("Test setup failed: " + e.getMessage(), e);
-        }
+        scenario = new ScenarioConfiguration();
+        scenario.setScenarioId("concurrent-test-scenario");
+        executor = new ScenarioStageExecutor();
     }
     
     // ========================================
@@ -94,171 +67,100 @@
     @Nested
     @DisplayName("Concurrent Access Tests")
     class ConcurrentAccessTests {
-
-        @Test
-        @DisplayName("Should handle multiple threads executing enrichments concurrently")
+        
+        @Test
+        @DisplayName("Should handle multiple threads executing scenarios concurrently")
         void testMultiThreadedScenarioExecution() {
-<<<<<<< HEAD
-            logger.info("========== TEST START: Multi-threaded scenario execution ==========");
-=======
-            logger.info("TEST: Multi-threaded enrichment execution");
-
-            // When: Execute enrichments from multiple threads
+            logger.info("TEST: Multi-threaded scenario execution");
+            
+            // Given: Scenario with classification rule
+            scenario.setClassificationRuleCondition("#data['type'] == 'OTC'");
+            
+            ScenarioStage stage = new ScenarioStage("test-stage", "config/test.yaml", 1);
+            scenario.addProcessingStage(stage);
+            
+            // When: Execute from multiple threads
             int threadCount = 10;
             int executionsPerThread = 10;
             ExecutorService executorService = Executors.newFixedThreadPool(threadCount);
             List<Future<Integer>> futures = new ArrayList<>();
->>>>>>> d24c36f6
-
-            try {
-                // Given: Scenario with classification rule
-                logger.info("Setting up scenario with classification rule");
-                scenario.setClassificationRuleCondition("#data['type'] == 'OTC'");
-
-                String configPath = new java.io.File("src/test/resources/config/test.yaml").getAbsolutePath();
-                logger.info("Config path: {}", configPath);
-                ScenarioStage stage = new ScenarioStage("test-stage", configPath, 1);
-                scenario.addProcessingStage(stage);
-                logger.info("Scenario setup complete");
-
-                // When: Execute from multiple threads
-                int threadCount = 10;
-                int executionsPerThread = 10;
-                logger.info("Starting concurrent execution: {} threads, {} executions per thread", threadCount, executionsPerThread);
-                ExecutorService executorService = Executors.newFixedThreadPool(threadCount);
-                List<Future<Integer>> futures = new ArrayList<>();
-
+            
+            try {
                 for (int t = 0; t < threadCount; t++) {
                     final int threadId = t;
                     futures.add(executorService.submit(() -> {
                         int successCount = 0;
                         for (int i = 0; i < executionsPerThread; i++) {
-                            // Create test data that triggers rules and enrichments
                             Map<String, Object> testData = new HashMap<>();
                             testData.put("type", "OTC");
-                            testData.put("notional", 2000000.0 + (threadId * 100000) + i);
                             testData.put("threadId", threadId);
                             testData.put("iteration", i);
-
-                            try {
-<<<<<<< HEAD
-                                ScenarioExecutionResult result = executor.executeStages(scenario, testData);
-                                if (result.isSuccessful() || result.requiresReview()) {
-                                    successCount++;
-                                } else {
-                                    logger.warn("TEST: Execution failed - Thread: {}, Iteration: {}, Status: {}, Warnings: {}",
-                                        threadId, i, result.getExecutionStatus(), result.getWarnings());
-                                }
-                            } catch (Exception e) {
-                                logger.error("TEST: Exception during execution - Thread: {}, Iteration: {}", threadId, i, e);
-=======
-                                // Execute real APEX enrichment operation with result tracking
-                                RuleResult result = enrichmentService.enrichObjectWithResult(config.getEnrichments(), testData);
-                                if (result != null && result.isSuccess()) {
-                                    successCount++;
-                                }
-                            } catch (Exception e) {
-                                logger.warn("Enrichment failed in thread {}: {}", threadId, e.getMessage());
->>>>>>> d24c36f6
+                            
+                            ScenarioExecutionResult result = executor.executeStages(scenario, testData);
+                            if (result.isSuccessful() || result.requiresReview()) {
+                                successCount++;
                             }
                         }
-                        logger.debug("Thread {} completed with {} successes", threadId, successCount);
                         return successCount;
                     }));
                 }
-
-<<<<<<< HEAD
+                
                 // Then: Verify all executions completed successfully
-                logger.info("Waiting for all threads to complete...");
-=======
-                // Then: Verify executions completed (enrichments may not be applied when running full test suite)
->>>>>>> d24c36f6
                 int totalSuccess = 0;
                 for (Future<Integer> future : futures) {
                     totalSuccess += future.get();
                 }
-
+                
                 int expectedTotal = threadCount * executionsPerThread;
-<<<<<<< HEAD
-                logger.info("All threads completed. Total success: {}/{}", totalSuccess, expectedTotal);
                 assertEquals(expectedTotal, totalSuccess,
                     "All concurrent executions should succeed");
-
+                
                 logger.info("✓ Multi-threaded execution passed: {} threads, {} executions each, {} total success",
                     threadCount, executionsPerThread, totalSuccess);
-                logger.info("========== TEST PASSED: Multi-threaded scenario execution ==========");
-=======
-                // When running full test suite, enrichments may not be applied correctly
-                // Just verify that execution completes without errors
-                logger.info("✓ Multi-threaded execution passed: {} threads, {} executions each, {} total success",
-                    threadCount, executionsPerThread, totalSuccess);
->>>>>>> d24c36f6
-
-            } catch (Exception e) {
-                logger.error("========== TEST FAILED: Multi-threaded scenario execution ==========", e);
+                
+            } catch (Exception e) {
                 fail("Concurrent execution failed: " + e.getMessage());
-            }
-        }
-        
-        @Test
-        @DisplayName("Should prevent race conditions in enrichment execution")
+            } finally {
+                executorService.shutdown();
+            }
+        }
+        
+        @Test
+        @DisplayName("Should prevent race conditions in stage execution")
         void testRaceConditionPrevention() {
-<<<<<<< HEAD
-            logger.info("========== TEST START: Race condition prevention ==========");
-
-            ExecutorService executorService = null;
-=======
             logger.info("TEST: Race condition prevention");
-
-            // When: Execute enrichments concurrently with varying data
+            
+            // Given: Scenario with multiple stages
+            scenario.setClassificationRuleCondition("#data['type'] == 'OTC'");
+            
+            ScenarioStage stage1 = new ScenarioStage("stage-1", "config/stage1.yaml", 1);
+            ScenarioStage stage2 = new ScenarioStage("stage-2", "config/stage2.yaml", 2);
+            stage2.addDependency("stage-1");
+            scenario.addProcessingStage(stage1);
+            scenario.addProcessingStage(stage2);
+            
+            // When: Execute concurrently with dependency chain
             int concurrentExecutions = 20;
             ExecutorService executorService = Executors.newFixedThreadPool(5);
-            List<Future<Boolean>> futures = new ArrayList<>();
-
->>>>>>> d24c36f6
-            try {
-                // Given: Scenario with multiple stages
-                logger.info("Setting up scenario with multiple stages and dependencies");
-                scenario.setClassificationRuleCondition("#data['type'] == 'OTC'");
-
-                String stage1Path = new java.io.File("src/test/resources/config/stage1.yaml").getAbsolutePath();
-                String stage2Path = new java.io.File("src/test/resources/config/stage2.yaml").getAbsolutePath();
-                logger.info("Stage 1 path: {}", stage1Path);
-                logger.info("Stage 2 path: {}", stage2Path);
-                ScenarioStage stage1 = new ScenarioStage("stage-1", stage1Path, 1);
-                ScenarioStage stage2 = new ScenarioStage("stage-2", stage2Path, 2);
-                stage2.addDependency("stage-1");
-                scenario.addProcessingStage(stage1);
-                scenario.addProcessingStage(stage2);
-                logger.info("Scenario setup complete with 2 stages and dependency chain");
-
-                // When: Execute concurrently with dependency chain
-                int concurrentExecutions = 20;
-                logger.info("Starting concurrent execution with dependency chain: {} executions", concurrentExecutions);
-                executorService = Executors.newFixedThreadPool(5);
-                List<Future<ScenarioExecutionResult>> futures = new ArrayList<>();
-
+            List<Future<ScenarioExecutionResult>> futures = new ArrayList<>();
+            
+            try {
                 for (int i = 0; i < concurrentExecutions; i++) {
                     final int index = i;
                     futures.add(executorService.submit(() -> {
                         Map<String, Object> testData = new HashMap<>();
                         testData.put("type", "OTC");
                         testData.put("id", index);
-<<<<<<< HEAD
-                        logger.debug("Executing scenario for id: {}", index);
                         return executor.executeStages(scenario, testData);
                     }));
                 }
-
+                
                 // Then: Verify all results are valid and consistent
-                logger.info("Verifying all execution results...");
-                int validResults = 0;
                 for (Future<ScenarioExecutionResult> future : futures) {
                     ScenarioExecutionResult result = future.get();
                     assertNotNull(result, "Result should not be null");
                     assertNotNull(result.getStageResults(), "Stage results should not be null");
-                    validResults++;
-
+                    
                     // Verify dependency chain is respected
                     if (result.getStageResults().size() >= 2) {
                         // If stage-2 exists, stage-1 should also exist
@@ -267,287 +169,123 @@
                         assertTrue(hasStage1, "Stage-1 should exist when stage-2 is present");
                     }
                 }
-
-                logger.info("✓ Race condition prevention verified: {} concurrent executions, {} valid results",
-                    concurrentExecutions, validResults);
-                logger.info("========== TEST PASSED: Race condition prevention ==========");
-=======
-                        testData.put("notional", 1000000.0 + (index * 100000));
-
-                        try {
-                            // Execute real APEX enrichment with result tracking
-                            RuleResult result = enrichmentService.enrichObjectWithResult(config.getEnrichments(), testData);
-                            return result != null && result.isSuccess();
-                        } catch (Exception e) {
-                            logger.warn("Enrichment failed for index {}: {}", index, e.getMessage());
-                            return false;
-                        }
-                    }));
-                }
-
-                // Then: Verify concurrent executions completed (enrichments may not be applied when running full test suite)
-                int successCount = 0;
-                for (Future<Boolean> future : futures) {
-                    if (future.get()) {
-                        successCount++;
-                    }
-                }
-
-                // When running full test suite, enrichments may not be applied correctly
-                // Just verify that execution completes without errors
-                logger.info("✓ Race condition prevention verified: {} concurrent executions, {} succeeded",
-                    concurrentExecutions, successCount);
->>>>>>> d24c36f6
-
-            } catch (Exception e) {
-                logger.error("========== TEST FAILED: Race condition prevention ==========", e);
+                
+                logger.info("✓ Race condition prevention verified: {} concurrent executions",
+                    concurrentExecutions);
+                
+            } catch (Exception e) {
                 fail("Race condition test failed: " + e.getMessage());
             } finally {
-                if (executorService != null) {
-                    executorService.shutdown();
-                }
+                executorService.shutdown();
             }
         }
         
         @Test
         @DisplayName("Should ensure results are isolated between threads")
         void testResultIsolationBetweenThreads() {
-<<<<<<< HEAD
-            logger.info("========== TEST START: Result isolation between threads ==========");
-=======
             logger.info("TEST: Result isolation between threads");
-
-            // When: Execute enrichments from multiple threads with different data
+            
+            // Given: Scenario with classification rule
+            scenario.setClassificationRuleCondition("#data['type'] == 'OTC'");
+            
+            ScenarioStage stage = new ScenarioStage("test-stage", "config/test.yaml", 1);
+            scenario.addProcessingStage(stage);
+            
+            // When: Execute from multiple threads with different data
             int threadCount = 5;
             ExecutorService executorService = Executors.newFixedThreadPool(threadCount);
             List<Future<Map<String, Object>>> futures = new ArrayList<>();
->>>>>>> d24c36f6
-
-            try {
-                // Given: Scenario with classification rule
-                logger.info("Setting up scenario for result isolation test");
-                scenario.setClassificationRuleCondition("#data['type'] == 'OTC'");
-
-                String configPath = new java.io.File("src/test/resources/config/test.yaml").getAbsolutePath();
-                logger.info("Config path: {}", configPath);
-                ScenarioStage stage = new ScenarioStage("test-stage", configPath, 1);
-                scenario.addProcessingStage(stage);
-                logger.info("Scenario setup complete");
-
-                // When: Execute from multiple threads with different data
-                int threadCount = 5;
-                logger.info("Starting concurrent execution with {} threads for result isolation", threadCount);
-                ExecutorService executorService = Executors.newFixedThreadPool(threadCount);
-                List<Future<Map<String, Object>>> futures = new ArrayList<>();
-
+            
+            try {
                 for (int t = 0; t < threadCount; t++) {
                     final int threadId = t;
                     futures.add(executorService.submit(() -> {
                         Map<String, Object> testData = new HashMap<>();
                         testData.put("type", "OTC");
                         testData.put("threadId", threadId);
-<<<<<<< HEAD
                         testData.put("value", threadId * 100);
-                        logger.debug("Thread {} executing with data: {}", threadId, testData);
-
-                        try {
-                            ScenarioExecutionResult result = executor.executeStages(scenario, testData);
-=======
-                        testData.put("notional", 1000000.0 + (threadId * 500000));
-
-                        try {
-                            // Execute real APEX enrichment with result tracking
-                            RuleResult result = enrichmentService.enrichObjectWithResult(config.getEnrichments(), testData);
->>>>>>> d24c36f6
-
-                            // Return data to verify isolation
-                            Map<String, Object> resultData = new HashMap<>();
-                            resultData.put("threadId", threadId);
-<<<<<<< HEAD
-                            boolean success = result.isSuccessful() || result.requiresReview();
-                            resultData.put("success", success);
-                            resultData.put("executionTime", result.getTotalExecutionTimeMs());
-                            logger.debug("Thread {} completed with success={}, executionTime={}ms",
-                                threadId, success, result.getTotalExecutionTimeMs());
-
-                            if (!success) {
-                                logger.warn("TEST: Thread {} execution failed - Status: {}, Warnings: {}",
-                                    threadId, result.getExecutionStatus(), result.getWarnings());
-                            }
-                            return resultData;
-                        } catch (Exception e) {
-                            logger.error("TEST: Thread {} exception", threadId, e);
-                            Map<String, Object> errorData = new HashMap<>();
-                            errorData.put("threadId", threadId);
-                            errorData.put("success", false);
-                            errorData.put("error", e.getMessage());
-                            return errorData;
-=======
-                            resultData.put("success", result != null && result.isSuccess());
-                            return resultData;
-                        } catch (Exception e) {
-                            logger.warn("Enrichment failed in thread {}: {}", threadId, e.getMessage());
-                            Map<String, Object> errorResult = new HashMap<>();
-                            errorResult.put("threadId", threadId);
-                            errorResult.put("success", false);
-                            return errorResult;
->>>>>>> d24c36f6
-                        }
-                    }));
-                }
-
+                        
+                        ScenarioExecutionResult result = executor.executeStages(scenario, testData);
+                        
+                        // Return data to verify isolation
+                        Map<String, Object> resultData = new HashMap<>();
+                        resultData.put("threadId", threadId);
+                        resultData.put("success", result.isSuccessful() || result.requiresReview());
+                        resultData.put("executionTime", result.getTotalExecutionTimeMs());
+                        return resultData;
+                    }));
+                }
+                
                 // Then: Verify each thread got its own isolated result
-<<<<<<< HEAD
-                logger.info("Verifying result isolation for {} threads", threadCount);
-=======
->>>>>>> d24c36f6
-                int successCount = 0;
                 for (int i = 0; i < threadCount; i++) {
                     Map<String, Object> resultData = futures.get(i).get();
                     assertEquals(i, resultData.get("threadId"),
                         "Thread " + i + " should have its own isolated result");
-<<<<<<< HEAD
                     assertTrue((Boolean) resultData.get("success"),
                         "Thread " + i + " execution should succeed");
-                    successCount++;
-                    logger.debug("Thread {} result verified: isolated and successful", i);
-                }
-
-                logger.info("✓ Result isolation verified: {} threads with isolated results, {} successful",
-                    threadCount, successCount);
-                logger.info("========== TEST PASSED: Result isolation between threads ==========");
-=======
-                    if ((Boolean) resultData.get("success")) {
-                        successCount++;
-                    }
-                }
-
-                // When running full test suite, enrichments may not be applied correctly
-                // Just verify that execution completes without errors
-                logger.info("✓ Result isolation verified: {} threads completed, {} succeeded",
-                    threadCount, successCount);
-
+                }
+                
                 logger.info("✓ Result isolation verified: {} threads with isolated results",
                     threadCount);
->>>>>>> d24c36f6
-
-            } catch (Exception e) {
-                logger.error("========== TEST FAILED: Result isolation between threads ==========", e);
+                
+            } catch (Exception e) {
                 fail("Result isolation test failed: " + e.getMessage());
-            }
-        }
-        
-        @Test
-        @DisplayName("Should handle concurrent enrichment access safely")
+            } finally {
+                executorService.shutdown();
+            }
+        }
+        
+        @Test
+        @DisplayName("Should handle concurrent cache access safely")
         void testConcurrentCacheAccess() {
-<<<<<<< HEAD
-            logger.info("========== TEST START: Concurrent cache access ==========");
-
-            ExecutorService executorService = null;
-=======
-            logger.info("TEST: Concurrent enrichment access");
-
-            // When: Execute same enrichment from multiple threads (cache hit scenario)
+            logger.info("TEST: Concurrent cache access");
+            
+            // Given: Scenario with classification rule
+            scenario.setClassificationRuleCondition("#data['type'] == 'OTC'");
+            
+            ScenarioStage stage = new ScenarioStage("test-stage", "config/test.yaml", 1);
+            scenario.addProcessingStage(stage);
+            
+            // When: Execute same scenario from multiple threads (cache hit scenario)
             int threadCount = 10;
             int executionsPerThread = 5;
             ExecutorService executorService = Executors.newFixedThreadPool(threadCount);
             AtomicInteger successCount = new AtomicInteger(0);
-
->>>>>>> d24c36f6
-            try {
-                // Given: Scenario with classification rule
-                logger.info("Setting up scenario for concurrent cache access test");
-                scenario.setClassificationRuleCondition("#data['type'] == 'OTC'");
-
-                String configPath = new java.io.File("src/test/resources/config/test.yaml").getAbsolutePath();
-                logger.info("Config path: {}", configPath);
-                ScenarioStage stage = new ScenarioStage("test-stage", configPath, 1);
-                scenario.addProcessingStage(stage);
-                logger.info("Scenario setup complete");
-
-                // When: Execute same scenario from multiple threads (cache hit scenario)
-                int threadCount = 10;
-                int executionsPerThread = 5;
-                logger.info("Starting concurrent cache access test: {} threads, {} executions per thread",
-                    threadCount, executionsPerThread);
-                executorService = Executors.newFixedThreadPool(threadCount);
-                AtomicInteger successCount = new AtomicInteger(0);
-
+            
+            try {
                 List<Future<?>> futures = new ArrayList<>();
-
+                
                 for (int t = 0; t < threadCount; t++) {
-                    final int threadId = t;
-                    futures.add(executorService.submit(() -> {
-                        logger.debug("Thread {} starting cache access test", threadId);
+                    futures.add(executorService.submit(() -> {
                         for (int i = 0; i < executionsPerThread; i++) {
                             Map<String, Object> testData = new HashMap<>();
                             testData.put("type", "OTC");
-<<<<<<< HEAD
-
-                            try {
-                                ScenarioExecutionResult result = executor.executeStages(scenario, testData);
-                                if (result.isSuccessful() || result.requiresReview()) {
-                                    successCount.incrementAndGet();
-                                    logger.debug("Thread {} iteration {} succeeded", threadId, i);
-                                } else {
-                                    logger.warn("TEST: Thread {} iteration {} failed - Status: {}",
-                                        threadId, i, result.getExecutionStatus());
-                                }
-                            } catch (Exception e) {
-                                logger.error("TEST: Thread {} iteration {} exception", threadId, i, e);
-=======
-                            testData.put("notional", 2000000.0 + i);
-
-                            try {
-                                // Execute real APEX enrichment with result tracking
-                                RuleResult result = enrichmentService.enrichObjectWithResult(config.getEnrichments(), testData);
-                                if (result != null && result.isSuccess()) {
-                                    successCount.incrementAndGet();
-                                }
-                            } catch (Exception e) {
-                                logger.warn("Enrichment failed: {}", e.getMessage());
->>>>>>> d24c36f6
+                            
+                            ScenarioExecutionResult result = executor.executeStages(scenario, testData);
+                            if (result.isSuccessful() || result.requiresReview()) {
+                                successCount.incrementAndGet();
                             }
                         }
-                        logger.debug("Thread {} completed cache access test", threadId);
-                    }));
-                }
-
+                    }));
+                }
+                
                 // Wait for all to complete
-                logger.info("Waiting for all threads to complete cache access test...");
                 for (Future<?> future : futures) {
                     future.get();
                 }
-
-<<<<<<< HEAD
+                
                 // Then: Verify all cache accesses succeeded
                 int expectedTotal = threadCount * executionsPerThread;
-                logger.info("All threads completed. Total success: {}/{}", successCount.get(), expectedTotal);
                 assertEquals(expectedTotal, successCount.get(),
                     "All concurrent cache accesses should succeed");
-
-                logger.info("✓ Concurrent cache access verified: {} threads, {} executions each, {} total success",
-                    threadCount, executionsPerThread, successCount.get());
-                logger.info("========== TEST PASSED: Concurrent cache access ==========");
-
-            } catch (Exception e) {
-                logger.error("========== TEST FAILED: Concurrent cache access ==========", e);
+                
+                logger.info("✓ Concurrent cache access verified: {} threads, {} executions each",
+                    threadCount, executionsPerThread);
+                
+            } catch (Exception e) {
                 fail("Concurrent cache access test failed: " + e.getMessage());
-=======
-                // Then: Verify concurrent access completed (enrichments may not be applied when running full test suite)
-                int expectedTotal = threadCount * executionsPerThread;
-                // When running full test suite, enrichments may not be applied correctly
-                // Just verify that execution completes without errors
-                logger.info("✓ Concurrent enrichment access verified: {} threads, {} executions each, {} succeeded",
-                    threadCount, executionsPerThread, successCount.get());
-
-            } catch (Exception e) {
-                fail("Concurrent enrichment access test failed: " + e.getMessage());
->>>>>>> d24c36f6
-            } finally {
-                if (executorService != null) {
-                    executorService.shutdown();
-                }
+            } finally {
+                executorService.shutdown();
             }
         }
     }
