--- conflicted
+++ resolved
@@ -90,47 +90,6 @@
         @Test
         @DisplayName("Should process 100 enrichments sequentially without degradation")
         void testSequentialLoadProcessing() {
-<<<<<<< HEAD
-            logger.info("========== TEST START: Sequential load processing (100 scenarios) ==========");
-
-            try {
-                // Given: Scenario with simple classification rule
-                logger.info("Setting up scenario for sequential load test");
-                scenario.setClassificationRuleCondition("#data['type'] == 'OTC'");
-                Map<String, Object> metadata = new HashMap<>();
-                metadata.put("processing-sla-ms", 5000);
-                scenario.setMetadata(metadata);
-
-                String configPath = new java.io.File("src/test/resources/config/test.yaml").getAbsolutePath();
-                logger.info("Config path: {}", configPath);
-                ScenarioStage stage = new ScenarioStage("test-stage", configPath, 1);
-                scenario.addProcessingStage(stage);
-                logger.info("Scenario setup complete");
-
-                // When: Execute 100 scenarios sequentially
-                logger.info("Starting sequential execution of 100 scenarios...");
-                long startTime = System.currentTimeMillis();
-                int successCount = 0;
-                int failureCount = 0;
-
-                for (int i = 0; i < 100; i++) {
-                    Map<String, Object> testData = new HashMap<>();
-                    testData.put("type", "OTC");
-                    testData.put("id", i);
-
-                    ScenarioExecutionResult result = executor.executeStages(scenario, testData);
-
-                    if (result.isSuccessful() || result.requiresReview()) {
-                        successCount++;
-                    } else {
-                        failureCount++;
-                        logger.warn("Scenario {} failed", i);
-                    }
-
-                    if ((i + 1) % 25 == 0) {
-                        logger.info("Progress: {}/100 scenarios completed", i + 1);
-                    }
-=======
             logger.info("TEST: Sequential load processing (100 enrichments)");
 
             // When: Execute 100 enrichments sequentially
@@ -154,33 +113,8 @@
                 } catch (Exception e) {
                     failureCount++;
                     logger.warn("Enrichment failed for id {}: {}", i, e.getMessage());
->>>>>>> d24c36f6
-                }
-
-                long totalTime = System.currentTimeMillis() - startTime;
-                logger.info("Sequential execution completed in {}ms", totalTime);
-
-                // Then: Verify all scenarios completed successfully
-                logger.info("Verifying results: {} successful, {} failed", successCount, failureCount);
-                assertEquals(100, successCount + failureCount,
-                    "All 100 scenarios should complete");
-                assertTrue(successCount > 0,
-                    "Most scenarios should succeed");
-
-                // Verify performance is acceptable (100 scenarios in < 15 seconds)
-                assertTrue(totalTime < 15000,
-                    "100 scenarios should complete in < 15 seconds, took: " + totalTime + "ms");
-
-                double avgTimePerScenario = (double) totalTime / 100;
-                logger.info("✓ Sequential load test passed: {}ms total, {}ms average per scenario",
-                    totalTime, String.format("%.2f", avgTimePerScenario));
-                logger.info("========== TEST PASSED: Sequential load processing ==========");
-            } catch (Exception e) {
-                logger.error("========== TEST FAILED: Sequential load processing ==========", e);
-                throw e;
-            }
-<<<<<<< HEAD
-=======
+                }
+            }
 
             long totalTime = System.currentTimeMillis() - startTime;
 
@@ -197,17 +131,11 @@
             double avgTimePerEnrichment = (double) totalTime / 100;
             logger.info("✓ Sequential load test passed: {}ms total, {}ms average per enrichment",
                 totalTime, String.format("%.2f", avgTimePerEnrichment));
->>>>>>> d24c36f6
         }
         
         @Test
         @DisplayName("Should process 50 enrichments concurrently")
         void testConcurrentLoadProcessing() {
-<<<<<<< HEAD
-            logger.info("========== TEST START: Concurrent load processing (50 scenarios) ==========");
-
-            java.util.concurrent.ExecutorService executorService = null;
-=======
             logger.info("TEST: Concurrent load processing (50 enrichments)");
 
             // When: Execute 50 enrichments concurrently
@@ -218,42 +146,13 @@
             ExecutorService executorService = Executors.newFixedThreadPool(threadPoolSize);
             java.util.List<java.util.concurrent.Future<Boolean>> futures = new java.util.ArrayList<>();
 
->>>>>>> d24c36f6
             try {
-                // Given: Scenario with classification rule
-                logger.info("Setting up scenario for concurrent load test");
-                scenario.setClassificationRuleCondition("#data['type'] == 'OTC'");
-                Map<String, Object> metadata = new HashMap<>();
-                metadata.put("processing-sla-ms", 5000);
-                scenario.setMetadata(metadata);
-
-                String configPath = new java.io.File("src/test/resources/config/test.yaml").getAbsolutePath();
-                logger.info("Config path: {}", configPath);
-                ScenarioStage stage = new ScenarioStage("test-stage", configPath, 1);
-                scenario.addProcessingStage(stage);
-                logger.info("Scenario setup complete");
-
-                // When: Execute 50 scenarios concurrently
-                logger.info("Starting concurrent execution of 50 scenarios with 10 thread pool...");
-                long startTime = System.currentTimeMillis();
-                int concurrentRequests = 50;
-                int threadPoolSize = 10;
-
-                executorService =
-                    java.util.concurrent.Executors.newFixedThreadPool(threadPoolSize);
-                java.util.List<java.util.concurrent.Future<ScenarioExecutionResult>> futures =
-                    new java.util.ArrayList<>();
-
                 for (int i = 0; i < concurrentRequests; i++) {
                     final int index = i;
                     futures.add(executorService.submit(() -> {
                         Map<String, Object> testData = new HashMap<>();
                         testData.put("type", "OTC");
                         testData.put("id", index);
-<<<<<<< HEAD
-                        logger.debug("Executing scenario {}", index);
-                        return executor.executeStages(scenario, testData);
-=======
                         testData.put("notional", 1000000.0 + (index * 50000));
 
                         try {
@@ -263,12 +162,10 @@
                             logger.warn("Enrichment failed for index {}: {}", index, e.getMessage());
                             return false;
                         }
->>>>>>> d24c36f6
                     }));
                 }
 
                 // Wait for all to complete
-                logger.info("Waiting for all {} concurrent scenarios to complete...", concurrentRequests);
                 int successCount = 0;
                 for (java.util.concurrent.Future<Boolean> future : futures) {
                     if (future.get()) {
@@ -277,21 +174,6 @@
                 }
 
                 long totalTime = System.currentTimeMillis() - startTime;
-<<<<<<< HEAD
-                logger.info("Concurrent execution completed in {}ms. Success: {}/{}", totalTime, successCount, concurrentRequests);
-
-                // Then: Verify all scenarios completed
-                assertEquals(concurrentRequests, successCount,
-                    "All concurrent scenarios should complete successfully");
-
-                // Verify concurrent processing is faster than sequential
-                assertTrue(totalTime < 10000,
-                    "50 concurrent scenarios should complete in < 10 seconds, took: " + totalTime + "ms");
-
-                logger.info("✓ Concurrent load test passed: {}ms total for {} scenarios",
-                    totalTime, concurrentRequests);
-                logger.info("========== TEST PASSED: Concurrent load processing ==========");
-=======
 
                 // Then: Verify concurrent processing completed (enrichments may not be applied when running full test suite)
                 // When running full test suite, enrichments may not be applied correctly
@@ -303,78 +185,17 @@
 
                 logger.info("✓ Concurrent load test passed: {}ms total for {} enrichments, {} succeeded",
                     totalTime, concurrentRequests, successCount);
->>>>>>> d24c36f6
 
             } catch (Exception e) {
-                logger.error("========== TEST FAILED: Concurrent load processing ==========", e);
                 fail("Concurrent execution failed: " + e.getMessage());
             } finally {
-                if (executorService != null) {
-                    executorService.shutdown();
-                }
+                executorService.shutdown();
             }
         }
         
         @Test
         @DisplayName("Should maintain consistent performance under load")
         void testPerformanceConsistency() {
-<<<<<<< HEAD
-            logger.info("========== TEST START: Performance consistency under load ==========");
-
-            try {
-                // Given: Scenario with classification rule
-                logger.info("Setting up scenario for performance consistency test");
-                scenario.setClassificationRuleCondition("#data['type'] == 'OTC'");
-
-                String configPath = new java.io.File("src/test/resources/config/test.yaml").getAbsolutePath();
-                logger.info("Config path: {}", configPath);
-                ScenarioStage stage = new ScenarioStage("test-stage", configPath, 1);
-                scenario.addProcessingStage(stage);
-                logger.info("Scenario setup complete");
-
-                // When: Execute scenarios and track timing
-                logger.info("Starting performance consistency test with 50 executions...");
-                Map<String, Object> testData = new HashMap<>();
-                testData.put("type", "OTC");
-
-                long firstRunTime = 0;
-                long lastRunTime = 0;
-                long totalTime = 0;
-
-                for (int i = 0; i < 50; i++) {
-                    long startTime = System.currentTimeMillis();
-                    ScenarioExecutionResult result = executor.executeStages(scenario, testData);
-                    long runTime = System.currentTimeMillis() - startTime;
-                    totalTime += runTime;
-
-                    if (i == 0) {
-                        firstRunTime = runTime;
-                        logger.info("First execution time: {}ms", firstRunTime);
-                    }
-                    lastRunTime = runTime;
-
-                    if ((i + 1) % 10 == 0) {
-                        logger.debug("Progress: {}/50 executions completed, last run: {}ms", i + 1, runTime);
-                    }
-                }
-
-                // Then: Verify performance doesn't degrade significantly
-                // Allow up to 200% variance between first and last run (accounts for JIT compilation and caching improvements)
-                double variance = Math.abs(lastRunTime - firstRunTime) / (double) firstRunTime;
-                logger.info("Performance analysis: first={}ms, last={}ms, variance={}%, total={}ms, avg={}ms",
-                    firstRunTime, lastRunTime, String.format("%.1f", variance * 100), totalTime, totalTime / 50);
-                assertTrue(variance < 2.0,
-                    "Performance should not degrade significantly. First: " + firstRunTime +
-                    "ms, Last: " + lastRunTime + "ms, Variance: " + String.format("%.1f%%", variance * 100));
-
-                logger.info("✓ Performance consistency verified: first={}ms, last={}ms, variance={}%",
-                    firstRunTime, lastRunTime, String.format("%.1f", variance * 100));
-                logger.info("========== TEST PASSED: Performance consistency under load ==========");
-            } catch (Exception e) {
-                logger.error("========== TEST FAILED: Performance consistency under load ==========", e);
-                throw e;
-            }
-=======
             logger.info("TEST: Performance consistency under load");
 
             // When: Execute enrichments and track timing
@@ -410,7 +231,6 @@
 
             logger.info("✓ Performance consistency verified: {} executions, avg time: {}ns",
                 executionCount, avgTimeNanos);
->>>>>>> d24c36f6
         }
         
         @Test
@@ -418,24 +238,10 @@
         void testVaryingDataSizeHandling() {
             logger.info("TEST: Varying data size handling");
 
-<<<<<<< HEAD
-            // Given: Scenario with classification rule
-            scenario.setClassificationRuleCondition("#data['type'] == 'OTC'");
-
-            String configPath = new java.io.File("src/test/resources/config/test.yaml").getAbsolutePath();
-            ScenarioStage stage = new ScenarioStage("test-stage", configPath, 1);
-            scenario.addProcessingStage(stage);
-
-            // When: Execute with varying data sizes
-            long smallDataTime = 0;
-            long largeDataTime = 0;
-            
-=======
             // When: Execute enrichments with varying data sizes
             int smallDataSuccess = 0;
             int largeDataSuccess = 0;
 
->>>>>>> d24c36f6
             // Small data
             Map<String, Object> smallData = new HashMap<>();
             smallData.put("type", "OTC");
